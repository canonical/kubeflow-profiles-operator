--- conflicted
+++ resolved
@@ -16,12 +16,8 @@
     harness.set_can_connect("kubeflow-profiles", True)
     harness.set_can_connect("kubeflow-kfam", True)
     harness.set_leader(True)
-<<<<<<< HEAD
-    return harness
-=======
     harness.add_storage("config-profiles", attach=True)
     yield harness
->>>>>>> 150f4230
 
 
 @pytest.fixture()
