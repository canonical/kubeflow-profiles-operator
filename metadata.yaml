--- conflicted
+++ resolved
@@ -17,20 +17,12 @@
     type: oci-image
     description: Profile controller image
     auto-fetch: true
-<<<<<<< HEAD
     upstream-source: docker.io/kubeflownotebookswg/profile-controller:v1.7.0-rc.0
-=======
-    upstream-source: registry.hub.docker.com/charmedkubeflow/profile-controller:v1.6.1
->>>>>>> 35981775
   kfam-image:
     type: oci-image
     description: Access Management image
     auto-fetch: true
-<<<<<<< HEAD
     upstream-source: docker.io/kubeflownotebookswg/kfam:v1.7.0-rc.0
-=======
-    upstream-source: registry.hub.docker.com/charmedkubeflow/kfam:v1.6.1
->>>>>>> 35981775
 provides:
   kubeflow-profiles:
     interface: k8s-service
